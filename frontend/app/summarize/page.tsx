--- conflicted
+++ resolved
@@ -119,11 +119,8 @@
         return newCount;
       });
     }
-<<<<<<< HEAD
-  }, [summary, hasAccount]);
-=======
   }, [summary, hasAccount, testCount]);
->>>>>>> bf9fe96b
+
 
   return (
     <main className="min-h-dvh flex flex-col bg-neutral-950 text-neutral-100">
