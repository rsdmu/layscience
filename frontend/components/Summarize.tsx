"use client";

import { useEffect, useRef, useState } from "react";
import Link from "next/link";
import toast from "react-hot-toast";
import { startJob, getJob, getSummary } from "@/lib/api";
import ArxivSearch from "@/components/ArxivSearch";

type HistoryItem = {
  type: "link" | "pdf";
  value: string;
  name?: string;
  title?: string;
};

export default function Summarize() {
  const [ref, setRef] = useState("");
  const [file, setFile] = useState<File | null>(null);
  const [jobId, setJobId] = useState<string | null>(null);
  const [status, setStatus] = useState<"idle" | "queued" | "running" | "done" | "failed">("idle");
  const [summary, setSummary] = useState("");
  const [busy, setBusy] = useState(false);
  const pollRef = useRef<ReturnType<typeof setInterval> | null>(null);
  const [testCount, setTestCount] = useState(0);
  const [hasAccount, setHasAccount] = useState(false);
  const [history, setHistory] = useState<HistoryItem[]>([]);
  const [dragOver, setDragOver] = useState(false);
  const [mode, setMode] = useState<"default" | "detailed" | "funny">("default");
<<<<<<< HEAD
  const [language, setLanguage] = useState<"en" | "fa" | "fr" | "es" | "de">(
    "en"
  );
  const [showArxiv, setShowArxiv] = useState(false);
  const summaryRef = useRef<HTMLDivElement | null>(null);
=======
  const [language, setLanguage] = useState<"en" | "fa" | "fr" | "es" | "de">("en");
  const [arxivMode, setArxivMode] = useState(false);
  const [searchResults, setSearchResults] = useState<any[]>([]);
  const [searching, setSearching] = useState(false);
  const [searchDone, setSearchDone] = useState(false);
>>>>>>> 32371850

  function reset() {
    setJobId(null);
    setStatus("idle");
    setSummary("");
    if (pollRef.current) { clearInterval(pollRef.current); pollRef.current = null; }
  }

  function addToHistory(item: HistoryItem) {
    setHistory((prev) => {
      const newHistory = [item, ...prev];
      const toPersist = newHistory
        .filter((h) => h.type === "link")
        .slice(0, 20);
      localStorage.setItem("history", JSON.stringify(toPersist));
      return newHistory;
    });
  }

  async function onStart(overrideRef?: string) {
    if (!hasAccount && testCount >= 5) {
      toast.error("Test limit reached. Please create an account.");
      return;
    }
    try {
      setBusy(true);
      reset();
      const usedRef = overrideRef || ref;
      if (overrideRef) {
        addToHistory({ type: "link", value: overrideRef });
      } else if (file) {
        const url = URL.createObjectURL(file);
        addToHistory({ type: "pdf", value: url, name: file.name });
      } else if (ref) {
        addToHistory({ type: "link", value: ref });
      }
      const res = await startJob({
        ref: usedRef || undefined,
        file: overrideRef ? undefined : file,
        length: mode === "detailed" ? "extended" : "default",
        mode,
        language,
      });
      setJobId(res.id);
      setStatus("queued");
      toast.success("Job started");
      if (pollRef.current) clearInterval(pollRef.current);
      pollRef.current = setInterval(() => poll(res.id), 1500);
    } catch (e: any) {
      toast.error(e.message || "Failed to start job");
    } finally {
      setBusy(false);
    }
  }

<<<<<<< HEAD
  function handleArxivSelect(url: string) {
    setShowArxiv(false);
=======
  async function onSearch() {
    if (!ref.trim()) return;
    try {
      setBusy(true);
      setSearching(true);
      setSearchDone(false);
      const res = await searchArxiv(ref.trim());
      setSearchResults(res.results || []);
    } catch (e: any) {
      toast.error(e.message || "Search failed");
      setSearchResults([]);
    } finally {
      setBusy(false);
      setSearching(false);
      setSearchDone(true);
    }
  }

  function handleSelect(url: string) {
    setArxivMode(false);
    setSearchResults([]);
    setSearchDone(false);
    setSearching(false);
>>>>>>> 32371850
    setRef(url);
    setFile(null);
    onStart(url);
  }

  async function poll(id: string) {
    try {
      const j = await getJob(id);
      setStatus(j.status);
      if (j.status === "failed") {
        if (pollRef.current) { clearInterval(pollRef.current); pollRef.current = null; }
        const err = j.error?.message || JSON.stringify(j.error);
        toast.error(`Failed: ${err}`);
      }
      if (j.status === "done") {
        if (pollRef.current) { clearInterval(pollRef.current); pollRef.current = null; }
        const s = await getSummary(id);
        if (s?.payload?.summary) setSummary(s.payload.summary);
        if (s?.payload?.meta?.title) {
          setHistory((prev) => {
            if (prev.length === 0) return prev;
            const [first, ...rest] = prev;
            const updated = { ...first, title: s.payload.meta.title };
            const newHistory = [updated, ...rest];
            const toPersist = newHistory
              .filter((h) => h.type === "link")
              .slice(0, 20);
            localStorage.setItem("history", JSON.stringify(toPersist));
            return newHistory;
          });
        }
      }
    } catch {
      // ignore transient errors
    }
  }

  useEffect(() => () => { if (pollRef.current) clearInterval(pollRef.current); }, []);

  useEffect(() => {
    const hc = localStorage.getItem("hasAccount") === "true";
    setHasAccount(hc);
    const tc = parseInt(localStorage.getItem("testCount") || "0", 10);
    setTestCount(tc);
    const hist = localStorage.getItem("history");
    if (hist) {
      try { setHistory(JSON.parse(hist)); } catch {}
    }
  }, []);

  useEffect(() => {
    if (summary && !hasAccount) {
      setTestCount((prev) => {
        const newCount = prev + 1;
        localStorage.setItem("testCount", newCount.toString());
        return newCount;
      });
    }
<<<<<<< HEAD
  }, [summary, hasAccount, testCount]);

  useEffect(() => {
    if (summary && summaryRef.current) {
      summaryRef.current.scrollIntoView({
        behavior: "smooth",
        block: "center",
        inline: "center",
      });
    }
  }, [summary]);

=======
  }, [summary, hasAccount]);
>>>>>>> 32371850

  return (
    <main className="min-h-dvh flex bg-neutral-950 text-neutral-100">
      {history.length > 0 && (
        <aside className="w-full max-w-sm max-h-dvh overflow-y-auto border-r border-neutral-800 p-4 text-sm text-neutral-400">
          <p className="mb-2">Recent references:</p>
          <ul className="space-y-1">
            {history.map((h, i) => (
              <li key={i}>
                {h.type === "pdf" ? (
                  <a
                    href={h.value}
                    target="_blank"
                    rel="noopener"
                    className="text-neutral-400 hover:underline block truncate"
                  >
                    {h.title || h.name || "PDF"}
                  </a>
                ) : (
                  <a
                    href={
                      h.value.startsWith("http")
                        ? h.value
                        : `https://doi.org/${h.value}`
                    }
                    target="_blank"
                    rel="noopener"
                    className="text-neutral-400 hover:underline block truncate"
                    draggable
                    onDragStart={(e) => {
                      // Provide both plain text and URI formats for drop targets
                      e.dataTransfer.setData("text/plain", h.value);
                      const url = h.value.startsWith("http")
                        ? h.value
                        : `https://doi.org/${h.value}`;
                      e.dataTransfer.setData("text/uri-list", url);
                    }}
                  >
                    {h.title || h.value}
                  </a>
                )}
              </li>
            ))}
          </ul>
        </aside>
      )}
      <div className="flex-1 flex flex-col">
        <section className="flex-1 flex flex-col items-center justify-center px-6 text-center">
          <h1 className="font-heading text-4xl sm:text-5xl mb-2">Lay Science</h1>
          <p className="text-neutral-400 mb-8 text-sm sm:text-base">AI that turns research into clear, engaging summaries.</p>
          {!hasAccount && (
            testCount < 5 ? (
              <p className="text-neutral-400 mb-4 text-sm">Tests remaining: {5 - testCount}</p>
            ) : (
              <div className="text-neutral-400 mb-4 text-sm flex flex-col items-center gap-2">
                <p>Test limit reached.</p>
                <Link
                  href="/"
                  className="rounded bg-white/10 px-3 py-1 text-neutral-100 hover:bg-white/20"
                >
                  Create account
                </Link>
              </div>
            )
          )}
          <div className="w-full max-w-xl">
            <div
              className={`flex flex-col sm:flex-row items-stretch sm:items-center gap-2 rounded-2xl sm:rounded-full border border-neutral-700 bg-neutral-900/60 px-4 py-3 focus-within:ring-2 focus-within:ring-white/30 ${dragOver ? 'ring-2 ring-white/30' : ''}`}
              onDragOver={(e) => {
                if (showArxiv) return;
                e.preventDefault();
                setDragOver(true);
              }}
              onDragLeave={(e) => {
                if (showArxiv) return;
                e.preventDefault();
                setDragOver(false);
              }}
              onDrop={(e) => {
                if (showArxiv) return;
                e.preventDefault();
                setDragOver(false);
                const dropped = e.dataTransfer.files?.[0];
                const link =
                  e.dataTransfer.getData("text/uri-list") ||
                  e.dataTransfer.getData("text/plain");
                if (dropped) {
                  setFile(dropped);
                  setRef("");
                } else if (link) {
                  setFile(null);
                  setRef(link);
                  onStart(link);
                }
              }}
            >
              <div className="flex items-center gap-2 flex-1">
                {!showArxiv && (
                  <label className="cursor-pointer text-neutral-400 hover:text-white">
                    <input
                      type="file"
                      accept="application/pdf"
                      className="hidden"
                      onChange={(e) => setFile(e.target.files?.[0] || null)}
                    />
                    <svg viewBox="0 0 24 24" fill="none" className="h-5 w-5">
                      <path stroke="currentColor" strokeWidth="1.5" d="M12 4.5v15m7.5-7.5h-15" />
                    </svg>
                  </label>
                )}
                <input
                  className="flex-1 bg-transparent text-neutral-200 placeholder:text-neutral-500 outline-none"
<<<<<<< HEAD
                  placeholder="Upload a paper or enter a DOI/URL"
=======
                  placeholder={
                    arxivMode
                      ? "Type the keyword -> arXiv search"
                      : "Upload a paper or enter a DOI/URL"
                  }
>>>>>>> 32371850
                  value={ref}
                  onChange={(e) => setRef(e.target.value)}
                  onKeyDown={(e) => {
                    if (e.key === 'Enter') onStart();
                  }}
                />
              </div>
              <button
                type="button"
                className="text-neutral-400 hover:text-white disabled:opacity-50 w-full sm:w-auto flex items-center justify-center border border-neutral-700 bg-neutral-800 rounded-full px-4 py-2 sm:h-full"
                onClick={() => onStart()}
                disabled={busy}
              >
                Summarize
              </button>
              <button
                type="button"
                className="w-full sm:w-auto flex items-center justify-center border border-neutral-700 rounded-full px-4 py-2 sm:h-full text-neutral-400 hover:text-white bg-neutral-800"
                onClick={() => {
                  setShowArxiv((prev) => !prev);
                  setRef("");
                  setFile(null);
<<<<<<< HEAD
=======
                  setSearchResults([]);
                  setSearchDone(false);
                  setSearching(false);
>>>>>>> 32371850
                }}
              >
                arXiv
              </button>
            </div>
            <div className="mt-4 flex flex-wrap justify-center gap-2">
              <select
                className="bg-neutral-900/60 border border-neutral-700 rounded-full px-3 py-2 text-sm text-neutral-200 w-auto"
                value={mode}
                onChange={(e) => setMode(e.target.value as any)}
              >
                <option value="default">Default</option>
                <option value="detailed">Detailed</option>
                <option value="funny">Funny</option>
              </select>
              <select
                className="bg-neutral-900/60 border border-neutral-700 rounded-full px-3 py-2 text-sm text-neutral-200 w-auto"
                value={language}
                onChange={(e) => setLanguage(e.target.value as any)}
              >
                <option value="en">English</option>
                <option value="fa">Persian</option>
                <option value="fr">French</option>
                <option value="es">Spanish</option>
                <option value="de">German</option>
              </select>
            </div>
            {!showArxiv && file && (
              <p className="mt-2 text-xs text-neutral-400">Selected: {file.name}</p>
            )}
          </div>
        </section>

        <section className="mx-auto w-full max-w-4xl px-6 pb-16">
<<<<<<< HEAD
          {showArxiv ? (
            <ArxivSearch onSelect={handleArxivSelect} />
=======
          {arxivMode ? (
            searching ? (
              <p className="text-center text-neutral-500">Searching...</p>
            ) : searchResults.length > 0 ? (
              <ul className="space-y-4">
                {searchResults.map((r) => (
                  <li
                    key={r.id}
                    className="border border-neutral-700 rounded-lg p-4 bg-neutral-900/60"
                  >
                    <h3 className="text-neutral-100 font-semibold">{r.title}</h3>
                    {r.authors && (
                      <p className="text-neutral-400 text-sm">
                        {(r.authors as string[]).join(", ")}
                      </p>
                    )}
                    {r.categories && (
                      <p className="text-neutral-500 text-xs mb-2">
                        {(r.categories as string[]).join(", ")}
                      </p>
                    )}
                    <div className="flex gap-2">
                      <a
                        href={r.links?.html || `https://arxiv.org/abs/${r.id}`}
                        target="_blank"
                        rel="noopener noreferrer"
                        className="text-blue-400 text-sm underline"
                      >
                        View
                      </a>
                      {r.links?.pdf && (
                        <button
                          type="button"
                          className="text-neutral-200 text-sm border border-neutral-700 rounded px-2 py-1 hover:bg-neutral-800"
                          onClick={() => handleSelect(r.links.pdf)}
                        >
                          Summarize
                        </button>
                      )}
                    </div>
                  </li>
                ))}
              </ul>
            ) : searchDone ? (
              <p className="text-center text-neutral-500">No results found.</p>
            ) : null
>>>>>>> 32371850
          ) : summary ? (
            <article
              ref={summaryRef}
              className="rounded-2xl border border-white/10 bg-neutral-950/60 p-6 leading-relaxed"
            >
              <h2 className="font-heading text-2xl mb-3 text-white">Summary</h2>
              <div
                className="text-neutral-200 whitespace-pre-wrap"
                dangerouslySetInnerHTML={{
                  __html: summary
                    .replace(/\*\*(.*?)\*\*/g, "<strong>$1</strong>")
                    .replace(/\n/g, "<br/>"),
                }}
              />
            </article>
          ) : status === "running" || status === "queued" ? (
            <p className="text-center text-neutral-500">Generating summary...</p>
          ) : null}
        </section>
      </div>
    </main>
  );
}<|MERGE_RESOLUTION|>--- conflicted
+++ resolved
@@ -26,25 +26,19 @@
   const [history, setHistory] = useState<HistoryItem[]>([]);
   const [dragOver, setDragOver] = useState(false);
   const [mode, setMode] = useState<"default" | "detailed" | "funny">("default");
-<<<<<<< HEAD
-  const [language, setLanguage] = useState<"en" | "fa" | "fr" | "es" | "de">(
-    "en"
-  );
+
+  const [language, setLanguage] = useState<"en" | "fa" | "fr" | "es" | "de">("en");
   const [showArxiv, setShowArxiv] = useState(false);
-  const summaryRef = useRef<HTMLDivElement | null>(null);
-=======
-  const [language, setLanguage] = useState<"en" | "fa" | "fr" | "es" | "de">("en");
-  const [arxivMode, setArxivMode] = useState(false);
-  const [searchResults, setSearchResults] = useState<any[]>([]);
-  const [searching, setSearching] = useState(false);
-  const [searchDone, setSearchDone] = useState(false);
->>>>>>> 32371850
+  const summaryRef = useRef<HTMLElement | null>(null);
 
   function reset() {
     setJobId(null);
     setStatus("idle");
     setSummary("");
-    if (pollRef.current) { clearInterval(pollRef.current); pollRef.current = null; }
+    if (pollRef.current) {
+      clearInterval(pollRef.current);
+      pollRef.current = null;
+    }
   }
 
   function addToHistory(item: HistoryItem) {
@@ -67,6 +61,7 @@
       setBusy(true);
       reset();
       const usedRef = overrideRef || ref;
+
       if (overrideRef) {
         addToHistory({ type: "link", value: overrideRef });
       } else if (file) {
@@ -75,6 +70,7 @@
       } else if (ref) {
         addToHistory({ type: "link", value: ref });
       }
+
       const res = await startJob({
         ref: usedRef || undefined,
         file: overrideRef ? undefined : file,
@@ -85,6 +81,7 @@
       setJobId(res.id);
       setStatus("queued");
       toast.success("Job started");
+
       if (pollRef.current) clearInterval(pollRef.current);
       pollRef.current = setInterval(() => poll(res.id), 1500);
     } catch (e: any) {
@@ -94,34 +91,8 @@
     }
   }
 
-<<<<<<< HEAD
   function handleArxivSelect(url: string) {
     setShowArxiv(false);
-=======
-  async function onSearch() {
-    if (!ref.trim()) return;
-    try {
-      setBusy(true);
-      setSearching(true);
-      setSearchDone(false);
-      const res = await searchArxiv(ref.trim());
-      setSearchResults(res.results || []);
-    } catch (e: any) {
-      toast.error(e.message || "Search failed");
-      setSearchResults([]);
-    } finally {
-      setBusy(false);
-      setSearching(false);
-      setSearchDone(true);
-    }
-  }
-
-  function handleSelect(url: string) {
-    setArxivMode(false);
-    setSearchResults([]);
-    setSearchDone(false);
-    setSearching(false);
->>>>>>> 32371850
     setRef(url);
     setFile(null);
     onStart(url);
@@ -131,15 +102,24 @@
     try {
       const j = await getJob(id);
       setStatus(j.status);
+
       if (j.status === "failed") {
-        if (pollRef.current) { clearInterval(pollRef.current); pollRef.current = null; }
+        if (pollRef.current) {
+          clearInterval(pollRef.current);
+          pollRef.current = null;
+        }
         const err = j.error?.message || JSON.stringify(j.error);
         toast.error(`Failed: ${err}`);
       }
+
       if (j.status === "done") {
-        if (pollRef.current) { clearInterval(pollRef.current); pollRef.current = null; }
+        if (pollRef.current) {
+          clearInterval(pollRef.current);
+          pollRef.current = null;
+        }
         const s = await getSummary(id);
         if (s?.payload?.summary) setSummary(s.payload.summary);
+
         if (s?.payload?.meta?.title) {
           setHistory((prev) => {
             if (prev.length === 0) return prev;
@@ -159,7 +139,11 @@
     }
   }
 
-  useEffect(() => () => { if (pollRef.current) clearInterval(pollRef.current); }, []);
+  useEffect(() => {
+    return () => {
+      if (pollRef.current) clearInterval(pollRef.current);
+    };
+  }, []);
 
   useEffect(() => {
     const hc = localStorage.getItem("hasAccount") === "true";
@@ -168,10 +152,13 @@
     setTestCount(tc);
     const hist = localStorage.getItem("history");
     if (hist) {
-      try { setHistory(JSON.parse(hist)); } catch {}
+      try {
+        setHistory(JSON.parse(hist));
+      } catch {}
     }
   }, []);
 
+  // Increment test counter once per summary generation (avoid testCount in deps to prevent loop)
   useEffect(() => {
     if (summary && !hasAccount) {
       setTestCount((prev) => {
@@ -180,9 +167,9 @@
         return newCount;
       });
     }
-<<<<<<< HEAD
-  }, [summary, hasAccount, testCount]);
-
+  }, [summary, hasAccount]);
+
+  // Center the summary into view when it appears
   useEffect(() => {
     if (summary && summaryRef.current) {
       summaryRef.current.scrollIntoView({
@@ -192,10 +179,6 @@
       });
     }
   }, [summary]);
-
-=======
-  }, [summary, hasAccount]);
->>>>>>> 32371850
 
   return (
     <main className="min-h-dvh flex bg-neutral-950 text-neutral-100">
@@ -245,10 +228,14 @@
       <div className="flex-1 flex flex-col">
         <section className="flex-1 flex flex-col items-center justify-center px-6 text-center">
           <h1 className="font-heading text-4xl sm:text-5xl mb-2">Lay Science</h1>
-          <p className="text-neutral-400 mb-8 text-sm sm:text-base">AI that turns research into clear, engaging summaries.</p>
-          {!hasAccount && (
-            testCount < 5 ? (
-              <p className="text-neutral-400 mb-4 text-sm">Tests remaining: {5 - testCount}</p>
+          <p className="text-neutral-400 mb-8 text-sm sm:text-base">
+            AI that turns research into clear, engaging summaries.
+          </p>
+          {!hasAccount &&
+            (testCount < 5 ? (
+              <p className="text-neutral-400 mb-4 text-sm">
+                Tests remaining: {5 - testCount}
+              </p>
             ) : (
               <div className="text-neutral-400 mb-4 text-sm flex flex-col items-center gap-2">
                 <p>Test limit reached.</p>
@@ -259,11 +246,13 @@
                   Create account
                 </Link>
               </div>
-            )
-          )}
+            ))}
+
           <div className="w-full max-w-xl">
             <div
-              className={`flex flex-col sm:flex-row items-stretch sm:items-center gap-2 rounded-2xl sm:rounded-full border border-neutral-700 bg-neutral-900/60 px-4 py-3 focus-within:ring-2 focus-within:ring-white/30 ${dragOver ? 'ring-2 ring-white/30' : ''}`}
+              className={`flex flex-col sm:flex-row items-stretch sm:items-center gap-2 rounded-2xl sm:rounded-full border border-neutral-700 bg-neutral-900/60 px-4 py-3 focus-within:ring-2 focus-within:ring-white/30 ${
+                dragOver ? "ring-2 ring-white/30" : ""
+              }`}
               onDragOver={(e) => {
                 if (showArxiv) return;
                 e.preventDefault();
@@ -302,25 +291,21 @@
                       onChange={(e) => setFile(e.target.files?.[0] || null)}
                     />
                     <svg viewBox="0 0 24 24" fill="none" className="h-5 w-5">
-                      <path stroke="currentColor" strokeWidth="1.5" d="M12 4.5v15m7.5-7.5h-15" />
+                      <path
+                        stroke="currentColor"
+                        strokeWidth="1.5"
+                        d="M12 4.5v15m7.5-7.5h-15"
+                      />
                     </svg>
                   </label>
                 )}
                 <input
                   className="flex-1 bg-transparent text-neutral-200 placeholder:text-neutral-500 outline-none"
-<<<<<<< HEAD
                   placeholder="Upload a paper or enter a DOI/URL"
-=======
-                  placeholder={
-                    arxivMode
-                      ? "Type the keyword -> arXiv search"
-                      : "Upload a paper or enter a DOI/URL"
-                  }
->>>>>>> 32371850
                   value={ref}
                   onChange={(e) => setRef(e.target.value)}
                   onKeyDown={(e) => {
-                    if (e.key === 'Enter') onStart();
+                    if (e.key === "Enter") onStart();
                   }}
                 />
               </div>
@@ -339,17 +324,12 @@
                   setShowArxiv((prev) => !prev);
                   setRef("");
                   setFile(null);
-<<<<<<< HEAD
-=======
-                  setSearchResults([]);
-                  setSearchDone(false);
-                  setSearching(false);
->>>>>>> 32371850
                 }}
               >
                 arXiv
               </button>
             </div>
+
             <div className="mt-4 flex flex-wrap justify-center gap-2">
               <select
                 className="bg-neutral-900/60 border border-neutral-700 rounded-full px-3 py-2 text-sm text-neutral-200 w-auto"
@@ -372,64 +352,18 @@
                 <option value="de">German</option>
               </select>
             </div>
+
             {!showArxiv && file && (
-              <p className="mt-2 text-xs text-neutral-400">Selected: {file.name}</p>
+              <p className="mt-2 text-xs text-neutral-400">
+                Selected: {file.name}
+              </p>
             )}
           </div>
         </section>
 
         <section className="mx-auto w-full max-w-4xl px-6 pb-16">
-<<<<<<< HEAD
           {showArxiv ? (
             <ArxivSearch onSelect={handleArxivSelect} />
-=======
-          {arxivMode ? (
-            searching ? (
-              <p className="text-center text-neutral-500">Searching...</p>
-            ) : searchResults.length > 0 ? (
-              <ul className="space-y-4">
-                {searchResults.map((r) => (
-                  <li
-                    key={r.id}
-                    className="border border-neutral-700 rounded-lg p-4 bg-neutral-900/60"
-                  >
-                    <h3 className="text-neutral-100 font-semibold">{r.title}</h3>
-                    {r.authors && (
-                      <p className="text-neutral-400 text-sm">
-                        {(r.authors as string[]).join(", ")}
-                      </p>
-                    )}
-                    {r.categories && (
-                      <p className="text-neutral-500 text-xs mb-2">
-                        {(r.categories as string[]).join(", ")}
-                      </p>
-                    )}
-                    <div className="flex gap-2">
-                      <a
-                        href={r.links?.html || `https://arxiv.org/abs/${r.id}`}
-                        target="_blank"
-                        rel="noopener noreferrer"
-                        className="text-blue-400 text-sm underline"
-                      >
-                        View
-                      </a>
-                      {r.links?.pdf && (
-                        <button
-                          type="button"
-                          className="text-neutral-200 text-sm border border-neutral-700 rounded px-2 py-1 hover:bg-neutral-800"
-                          onClick={() => handleSelect(r.links.pdf)}
-                        >
-                          Summarize
-                        </button>
-                      )}
-                    </div>
-                  </li>
-                ))}
-              </ul>
-            ) : searchDone ? (
-              <p className="text-center text-neutral-500">No results found.</p>
-            ) : null
->>>>>>> 32371850
           ) : summary ? (
             <article
               ref={summaryRef}
