--- conflicted
+++ resolved
@@ -229,7 +229,6 @@
             <p className="text-neutral-500">No recent references.</p>
           )}
         </div>
-<<<<<<< HEAD
         <p className="mt-4 text-xs text-neutral-500">
           AI can make mistakes. LayScience is still in test.
         </p>
@@ -238,16 +237,6 @@
         <div className="absolute top-4 left-4">
           <UserFab />
         </div>
-=======
-        <div className="mt-4 flex flex-col items-start gap-2">
-          <UserFab />
-          <p className="text-xs text-neutral-500">
-            AI can make mistakes. LayScience is still in test.
-          </p>
-        </div>
-      </aside>
-      <div className="flex-1 flex flex-col">
->>>>>>> 4178251c
         <section className="flex-1 flex flex-col items-center justify-center px-6 text-center">
           <h1 className="font-heading text-4xl sm:text-5xl mb-2">Lay Science</h1>
           <p className="text-neutral-400 mb-8 text-sm sm:text-base">
